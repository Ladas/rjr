# RJR AMQP Endpoint
#
# Implements the RJR::Node interface to satisty JSON-RPC requests over the AMQP protocol
#
# Copyright (C) 2012 Mohammed Morsi <mo@morsi.org>
# Licensed under the Apache License, Version 2.0

require 'amqp'
require 'thread'
require 'rjr/node'
require 'rjr/message'

module RJR


# AMQP node callback interface, used to invoke json-rpc methods on a
# remote node which previously invoked a method on the local one.
#
# After a node sends a json-rpc request to another, the either node may send
# additional requests to each other via amqp through this callback interface
# until the queues are closed
class AMQPNodeCallback

  # AMQPNodeCallback initializer
  # @param [Hash] args the options to create the amqp node callback with
  # @option args [AMQPNode] :node amqp node used to send/receive messages
  # @option args [String]   :destination name of the queue to invoke callbacks on
  def initialize(args = {})
    @node        = args[:node]
    @destination = args[:destination]
  end

  # Implementation of {RJR::NodeCallback#invoke}
  def invoke(callback_method, *data)
    msg = RequestMessage.new :method => callback_method, :args => data, :headers => @message_headers
    @node.publish msg.to_s, :routing_key => @destination, :mandatory => true
  end
end

# AMQP node definition, implements the {RJR::Node} interface to
# listen for and invoke json-rpc requests over
# {http://en.wikipedia.org/wiki/Advanced_Message_Queuing_Protocol AMQP}.
#
# Clients should specify the amqp broker to connect to when initializing
# a node and specify the remote queue when invoking requests.
#
# @example Listening for json-rpc requests over amqp
#   # register rjr dispatchers (see RJR::Dispatcher)
#   RJR::Dispatcher.add_handler('hello') { |name|
#     "Hello #{name}!"
#   }
#
#   # initialize node, listen, and block
#   server = RJR::AMQPNode.new :node_id => 'server', :broker => 'localhost'
#   server.listen
#   server.join
#
# @example Invoking json-rpc requests over amqp
#   client = RJR::AMQPNode.new :node_id => 'client', :broker => 'localhost'
#   puts client.invoke_request('server-queue', 'hello', 'mo') # the queue name is set to "#{node_id}-queue"
class  AMQPNode < RJR::Node
  RJR_NODE_TYPE = :amqp

  private

  # Internal helper, handle message pulled off queue
  def handle_message(metadata, msg)
    if RequestMessage.is_request_message?(msg)
      reply_to = metadata.reply_to
      ThreadPool2Manager << ThreadPool2Job.new { handle_request(reply_to, msg) }

    elsif ResponseMessage.is_response_message?(msg)
      handle_response(msg)

    end
  end

  # Internal helper, handle request message pulled off queue
  def handle_request(reply_to, message)
    msg    = RequestMessage.new(:message => message, :headers => @message_headers)
    headers = @message_headers.merge(msg.headers) # append request message headers
    result = Dispatcher.dispatch_request(msg.jr_method,
                                         :method_args => msg.jr_args,
                                         :headers => headers,
                                         :client_ip => nil,    # since client doesn't directly connect to server, we can't leverage
                                         :client_port => nil,  # client ip / port for requests received via the amqp node type
                                         :rjr_node      => self,
                                         :rjr_node_id   => @node_id,
                                         :rjr_node_type => RJR_NODE_TYPE,
                                         :rjr_callback =>
                                           AMQPNodeCallback.new(:node => self,
                                                                :exchange => @exchange,
                                                                :destination => reply_to,
                                                                :headers => headers))
    response = ResponseMessage.new(:id => msg.msg_id, :result => result, :headers => headers)
    publish response.to_s, :routing_key => reply_to
  end

  # Internal helper, handle response message pulled off queue
  def handle_response(message)
    msg    = ResponseMessage.new(:message => message, :headers => @message_headers)
    res = err = nil
    begin
      res = Dispatcher.handle_response(msg.result)
    rescue Exception => e
      err = e.to_s
    end

    @response_lock.synchronize{
      result = [msg.msg_id, res]
      result << err if !err.nil?
      @responses << result
      @response_cv.signal
    }
  end

  # Initialize the amqp subsystem
  def init_node
     return unless @conn.nil? || !@conn.connected?
     super
     @conn = AMQP.connect(:host => @broker)
     @conn.on_tcp_connection_failure { puts "OTCF #{@node_id}" }

     ### connect to qpid broker
     @channel = AMQP::Channel.new(@conn)

     # qpid constructs that will be created for node
     @queue_name  = "#{@node_id.to_s}-queue"
     @queue       = @channel.queue(@queue_name, :auto_delete => true)
     @exchange    = @channel.default_exchange

     @listening = false
     #@disconnected = false

     @exchange.on_return do |basic_return, metadata, payload|
         puts "#{payload} was returned! reply_code = #{basic_return.reply_code}, reply_text = #{basic_return.reply_text}"
         #@disconnected = true # FIXME member will be set on wrong class
         connection_event(:error)
         connection_event(:closed)
     end
  end

  # Internal helper, block until response matching message id is received
  def wait_for_result(message)
    res = nil
    while res.nil?
      @response_lock.synchronize{
        @response_cv.wait @response_lock
        # FIXME throw err if more than 1 match found
        res = @responses.select { |response| message.msg_id == response.first }.first
        unless res.nil?
          @responses.delete(res)
        else
          # we can't just go back to waiting for message here, need to give
          # other nodes a chance to check it first
          @response_cv.signal
          @response_check_cv.wait @response_lock
        end
        @response_check_cv.signal
      }
    end
    return res
  end

  # Internal helper, run connection event handlers for specified event
  # TODO these are only run when we fail to send message to queue, need to detect when that queue is shutdown & other events
  def connection_event(event)
    if @connection_event_handlers.keys.include?(event)
      @connection_event_handlers[event].each { |h|
        h.call self
      }
    end
  end

  # Internal helper, subscribe to messages using the amqp queue
  def subscribe(*args, &bl)
    return if @listening
    @amqp_lock.synchronize {
      @listening = true
      @queue.subscribe do |metadata, msg|
        bl.call metadata, msg
      end
    }
    nil
  end


  public

  # AMQPNode initializer
  # @param [Hash] args the options to create the amqp node with
  # @option args [String] :broker the amqp message broker which to connect to
  def initialize(args = {})
     super(args)
     @broker    = args[:broker]
     @connection_event_handlers = {:closed => [], :error => []}
     @response_lock = Mutex.new
     @response_cv   = ConditionVariable.new
     @response_check_cv   = ConditionVariable.new
     @responses     = []
     @amqp_lock     = Mutex.new
  end

  # Publish a message using the amqp exchange (*do* *not* *use*).
  #
  # XXX hack should be private, declared publically so as to be able to be used by {RJR::AMQPNodeCallback}
  def publish(*args)
    @amqp_lock.synchronize {
      #raise RJR::Errors::ConnectionError.new("client unreachable") if @disconnected
      @exchange.publish *args
    }
    nil
  end

  # Register connection event handler
  # @param [:error, :close] event the event to register the handler for
  # @param [Callable] handler block param to be added to array of handlers that are called when event occurs
  # @yield [AMQPNode] self is passed to each registered handler when event occurs
  def on(event, &handler)
    if @connection_event_handlers.keys.include?(event)
      @connection_event_handlers[event] << handler
    end
  end

  # Instruct Node to start listening for and dispatching rpc requests.
  #
  # Implementation of {RJR::Node#listen}
  def listen
    em_run do
      init_node

      # start receiving messages
      subscribe { |metadata, msg|
        handle_message(metadata, msg)
      }
    end
  end

  # Instructs node to send rpc request, and wait for and return response.
  #
  # Do not invoke directly from em event loop or callback as will block the message
  # subscription used to receive responses
  #
  # @param [String] routing_key destination queue to send request to
  # @param [String] rpc_method json-rpc method to invoke on destination
  # @param [Array] args array of arguments to convert to json and invoke remote method wtih
  # @return [Object] the json result retrieved from destination converted to a ruby object
  # @raise [Exception] if the destination raises an exception, it will be converted to json and re-raised here 
  def invoke_request(routing_key, rpc_method, *args)
    message = RequestMessage.new :method => rpc_method,
                                 :args   => args,
                                 :headers => @message_headers
    em_run do
      init_node

      # begin listening for result
      subscribe { |metadata, msg|
        handle_message(metadata, msg)
      }

      publish message.to_s, :routing_key => routing_key, :reply_to => @queue_name
    end

    # TODO optional timeout for response ?
    result = wait_for_result(message)
<<<<<<< HEAD
    self.stop
=======

    # need to disable the timeout if there is one, the result came within timeout
    @@em_thread[:running] = false
    @@em_thread[:first_cycle_passed] = false

    #self.stop
    #self.join unless self.em_running?
>>>>>>> 3e6cac00

    if result.size > 2
      raise Exception, result[2]
    end
    return result[1]
  end

end
end<|MERGE_RESOLUTION|>--- conflicted
+++ resolved
@@ -11,7 +11,6 @@
 require 'rjr/message'
 
 module RJR
-
 
 # AMQP node callback interface, used to invoke json-rpc methods on a
 # remote node which previously invoked a method on the local one.
@@ -67,7 +66,7 @@
   def handle_message(metadata, msg)
     if RequestMessage.is_request_message?(msg)
       reply_to = metadata.reply_to
-      ThreadPool2Manager << ThreadPool2Job.new { handle_request(reply_to, msg) }
+      @thread_pool << ThreadPoolJob.new { handle_request(reply_to, msg) }
 
     elsif ResponseMessage.is_response_message?(msg)
       handle_response(msg)
@@ -103,7 +102,7 @@
     begin
       res = Dispatcher.handle_response(msg.result)
     rescue Exception => e
-      err = e.to_s
+      err = e
     end
 
     @response_lock.synchronize{
@@ -117,7 +116,6 @@
   # Initialize the amqp subsystem
   def init_node
      return unless @conn.nil? || !@conn.connected?
-     super
      @conn = AMQP.connect(:host => @broker)
      @conn.on_tcp_connection_failure { puts "OTCF #{@node_id}" }
 
@@ -236,11 +234,7 @@
     end
   end
 
-  # Instructs node to send rpc request, and wait for and return response.
-  #
-  # Do not invoke directly from em event loop or callback as will block the message
-  # subscription used to receive responses
-  #
+  # Instructs node to send rpc request, and wait for and return response
   # @param [String] routing_key destination queue to send request to
   # @param [String] rpc_method json-rpc method to invoke on destination
   # @param [Array] args array of arguments to convert to json and invoke remote method wtih
@@ -263,9 +257,6 @@
 
     # TODO optional timeout for response ?
     result = wait_for_result(message)
-<<<<<<< HEAD
-    self.stop
-=======
 
     # need to disable the timeout if there is one, the result came within timeout
     @@em_thread[:running] = false
@@ -273,10 +264,9 @@
 
     #self.stop
     #self.join unless self.em_running?
->>>>>>> 3e6cac00
 
     if result.size > 2
-      raise Exception, result[2]
+      raise result[2]
     end
     return result[1]
   end
